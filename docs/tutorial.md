#  kpack Tutorial

This tutorial will walk through creating a kpack [builder](builder.md) resource and a [image](image.md) resource to build a docker image from source and allow kpack rebuild the image with updates.  

###  Prerequisites
1. kpack is installed and available on a kubernetes cluster

    > Follow these docs to [install and setup kpack](install.md) 

1. kpack log utility is downloaded and available

    > Follow these docs to [setup log utility](logs.md)
     
###  Tutorial
1. Create a secret with push credentials for the docker registry that you plan on publishing images to with kpack.  

   The easiest way to do that is with `kubectl secret create docker-registry`
   
    ```bash
    kubectl create secret docker-registry tutorial-registry-credentials \
        --docker-username=user \
        --docker-password=password \
        --docker-server=string \
        --namespace default
    ```
   
   > Note: The docker server must be the registry prefix for its corresponding registry. For [dockerhub](https://hub.docker.com/) this should be `https://index.docker.io/v1/`. 
   For [GCR](https://cloud.google.com/container-registry/) this should be `gcr.io`. If you use GCR then the username can be `_json_key` and the password can be the JSON credentials you get from the GCP UI (under `IAM -> Service Accounts` create an account or edit an existing one and create a key with type JSON).
   
   Your secret create should look something like this:
   
    ```bash
    kubectl create secret docker-registry tutorial-registry-credentials \
        --docker-username=my-dockerhub-username \
        --docker-password=my-dockerhub-password \
        --docker-server=https://index.docker.io/v1/ \
        --namespace default
    ```
   
   > Note: Learn more about kpack secrets with the [kpack secret documentation](secrets.md) 

1. Create a service account that references the registry secret created above 

    ```yaml
    apiVersion: v1
    kind: ServiceAccount
    metadata:
      name: tutorial-service-account
      namepace: default
    secrets:
<<<<<<< HEAD
    - name: tutorial-registry-credentials
    ```
=======
      - name: tutorial-registry-credentials
    imagePullSecrets:
      - name: tutorial-registry-credentials
     ```
>>>>>>> 816f3689
    
    Apply that service account to the cluster 
   
     ```bash
     kubectl apply -f service-account.yaml
     ```

1. Create a cluster store configuration
    
   A store resource is a repository of [buildpacks](http://buildpacks.io/) packaged in [buildpackages](https://buildpacks.io/docs/buildpack-author-guide/package-a-buildpack/) that can be used by kpack to build images. Later in this tutorial you will reference this store in a Builder configuration.   
    
    We recommend starting with buildpacks from the [paketo project](https://github.com/paketo-buildpacks). The example below pulls in java and nodejs buildpacks from the paketo project. 
    
    ```yaml
    apiVersion: kpack.io/v1alpha1
    kind: ClusterStore
    metadata:
      name: default
    spec:
      sources:
      - image: gcr.io/paketo-buildpacks/java
      - image: gcr.io/paketo-buildpacks/nodejs
    ```
   
    Apply this store to the cluster 
  
    ```bash
    kubectl apply -f store.yaml
    ```

    > Note: Buildpacks are packaged and distributed as buildpackages which are docker images available on a docker registry. Buildpackages for other languages are available from [paketo](https://github.com/paketo-buildpacks).

1. Create a cluster stack configuration
    
    A stack resource is the specification for a [cloud native buildpacks stack](https://buildpacks.io/docs/concepts/components/stack/) used during build and in the resulting app image. 
    
    We recommend starting with the [paketo base stack](https://github.com/paketo-buildpacks/stacks) as shown below:
    
    ```yaml
    apiVersion: kpack.io/v1alpha1
    kind: ClusterStack
    metadata:
      name: base
    spec:
      id: "io.buildpacks.stacks.bionic"
      buildImage:
        image: "paketobuildpacks/build:base-cnb"
      runImage:
        image: "paketobuildpacks/run:base-cnb"
    ```

    Apply this stack to the cluster 
  
    ```bash
    kubectl apply -f stack.yaml
    ```

1. Create a Builder configuration
    
    A Builder is the kpack configuration for a [builder image](https://buildpacks.io/docs/concepts/components/builder/) that includes the stack and buildpacks needed to build an image from your app source code. 
    
    The Builder configuration will write to the registry with the secret configured in step one and will reference the stack and store created in step three and four. The builder order will the order in which buildpacks are used in the builder.   
        
    ```yaml
    apiVersion: kpack.io/v1alpha1
    kind: Builder
    metadata:
      name: my-builder
      namespace: default
    spec:
      serviceAccount: tutorial-service-account
      tag: <DOCKER-IMAGE-TAG>
      stack:
        name: base
        kind: ClusterStack
      store:
        name: default
        kind: ClusterStore
      order:
      - group:
        - id: paketo-buildpacks/java
      - group:
        - id: paketo-buildpacks/nodejs
    ```

    - Make sure to replace `<DOCKER-IMAGE>` with the tag in the registry you configured in step #1. Something like: your-name/builder or gcr.io/your-project/builder    
 
    Apply this builder to the cluster 
   
     ```bash
     kubectl apply -f builder.yaml
     ```

1. Apply a kpack image configuration 

    An image configuration is the specification for an image that kpack should build and manage. 
    
    We will create a sample image that builds with the builder created in step five.
    
    The example included here utilizes the [Spring Pet Clinic sample app](https://github.com/spring-projects/spring-petclinic). We encourage you to substitute it with your own application.           
      
    Create an image configuration:
    
    ```yaml
    apiVersion: kpack.io/v1alpha1
    kind: Image
    metadata:
      name: tutorial-image
      namespace: default
    spec:
      tag: <DOCKER-IMAGE-TAG>
      serviceAccount: tutorial-service-account
      builder:
        name: my-builder
        kind: Builder
      source:
        git:
          url: https://github.com/spring-projects/spring-petclinic
          revision: 82cb521d636b282340378d80a6307a08e3d4a4c4
    ```

   - Make sure to replace `<DOCKER-IMAGE-TAG>` with the registry you configured in step #2. Something like: your-name/app or gcr.io/your-project/app    
   - If you are using your application source, replace `source.git.url` & `source.git.revision`. 
    > Note: To use a private git repo follow the instructions in [secrets](secrets.md)

   Apply that image to the cluster 
    ```bash
    kubectl apply -f image.yaml
    ```
    
   You can now check the status of the image. 
   
   ```bash
   kubectl -n default get images
   ```
    
   You should see that the image has an unknown READY status as it currently building.
   
   ```
    NAME                  LATESTIMAGE   READY
    tutorial-image                      Unknown
    ```
    
    You can tail the logs for image that is currently building using the [logs utility](logs.md)
    
    ```
    logs -image tutorial-image -namespace default
    ``` 
    
    Once the image finishes building you can get the fully resolved built image with `kubectl get`
    
    ```
    kubectl -n default get image tutorial-image
    ```  
    
    The output should look something like this:
    ```
    NAMESPACE   NAME                  LATESTIMAGE                                        READY
    default     tutorial-image        index.docker.io/your-project/app@sha256:6744b...   True
    ```
    
    The latest image is available to be used locally via `docker pull` and in a kubernetes deployment.   

1. Run the build app locally 

   Download the latest image available in step #4 and run it with docker.
    
   ```bash
   docker run -p 8080:8080 <latest-image-with-digest>
   ```
   
   You should see the java app start up:
   ```
       
              |\      _,,,--,,_
             /,`.-'`'   ._  \-;;,_
    _______ __|,4-  ) )_   .;.(__`'-'__     ___ __    _ ___ _______
    |       | '---''(_/._)-'(_\_)   |   |   |   |  |  | |   |       |
    |    _  |    ___|_     _|       |   |   |   |   |_| |   |       | __ _ _
    |   |_| |   |___  |   | |       |   |   |   |       |   |       | \ \ \ \
    |    ___|    ___| |   | |      _|   |___|   |  _    |   |      _|  \ \ \ \
    |   |   |   |___  |   | |     |_|       |   | | |   |   |     |_    ) ) ) )
    |___|   |_______| |___| |_______|_______|___|_|  |__|___|_______|  / / / /
    ==================================================================/_/_/_/
    
    :: Built with Spring Boot :: 2.2.2.RELEASE
   ``` 
    
1. kpack rebuilds
    
   We recommend updating the kpack image configuration with a CI/CD tool when new commits are ready to be built.
   > Note: You can also provide a branch or tag as the `spec.git.revision` and kpack will poll and rebuild on updates!  

   We can simulate an update from a CI/CD tool by updating the `spec.git.revision` on the image configured in step #3.
   
   If you are using your own application please push an updated commit and use the new commit sha. If you are using Spring Pet Clinic you can update the revision to: `4e1f87407d80cdb4a5a293de89d62034fdcbb847`.         
  
   Edit the image configuration with:
   ```
   kubectl -n default edit image tutorial-image 
   ``` 
    
   You should see kpack schedule a new build by running:
   ```
   kubectl -n default get builds
   ``` 
   You should see a new build with
   
   ```
   NAME                                IMAGE                                          SUCCEEDED
   tutorial-image-build-1-8mqkc       index.docker.io/your-name/app@sha256:6744b...   True
   tutorial-image-build-2-xsf2l                                                       Unknown
   ```

   You can tail the logs for the image with log utility used in step #4.
   
   ```
   logs -image tutorial-image -namespace default -build 2
   ```
   
   > Note: This second build should be notably faster because the buildpacks are able to leverage the cache from the previous build. 
    
1. Next steps
    
    The next time new buildpacks are added to the store, kpack will automatically rebuild the builder. If the updated buildpacks were used by the tutorial image, kpack will automatically create a new build to rebuild your image.    
    
 <|MERGE_RESOLUTION|>--- conflicted
+++ resolved
@@ -48,15 +48,10 @@
       name: tutorial-service-account
       namepace: default
     secrets:
-<<<<<<< HEAD
     - name: tutorial-registry-credentials
-    ```
-=======
-      - name: tutorial-registry-credentials
     imagePullSecrets:
-      - name: tutorial-registry-credentials
-     ```
->>>>>>> 816f3689
+    - name: tutorial-registry-credentials
+    ```
     
     Apply that service account to the cluster 
    
